sudo: false

language: php

branches:
  except:
    - /^release-.*$/
    - /^ghgfk-.*$/

cache:
  directories:
    - $HOME/.composer/cache
    - $HOME/.local
    - zf-mkdoc-theme

env:
  global:
    - EVENT_MANAGER_VERSION="^3.0"
    - SERVICE_MANAGER_VERSION="^3.0.3"
    - SITE_URL: https://zendframework.github.io/zend-modulemanager
    - GH_USER_NAME: "Matthew Weier O'Phinney"
    - GH_USER_EMAIL: matthew@weierophinney.net
    - GH_REF: github.com/zendframework/zend-modulemanager.git
    - secure: "HRR08cbsMeb8yqLPY74rM+wTu1WJ1jz/6Dzl6iBEqL7hxAhXXS5SeMkv24GkESz3gPS9HfAGR5FgIJubBN5e77hGJQ/DKyWUHkxv+xEbNifDJt1x5RY6aE9GliqDrJpfE2Xa79A4WheZMGkpZvYzd1nVC0gRIuR22Mg44ZfCYBc8PxBgeWwGcqlF27agNv9S68BhPWayOa5GxzdO39ucruA4xBtlGflPe6mPuq64MfCn8q6BUtDgXNrI2qRVigxIB2gfzbYSU9OGbXViCmRdAEb9eLWunACXlqcw5V8OHT+2ZM01soRwv8ZXTPCZhdI/uC7eDFM+vW5OrUhO3+0D6t3vOqBJXio2h7hJwzUCq4OVRoJvChGxn3bn+d5xqxKkU7pyMFekIVzAwt/wDijMRnkwfrzhqmHCibu1lI8dUswILNu+uqHTkEm4zw7NVn10lWbogQwFNP9Icg60eMIJ8JPsqeod1/z+v1va3U3jW6wpRqtW0EVwj5MZ8a5AIHF1jrhL0c/B7jAlIpURD7atPUf6ZRhERSO3ckJBQUZBhCC76RimTKx/Z7m8fM2+Ly7ZO5g8IundXGmo35oU6ycUcZcEZR+VJrPHmZN3tUFNtcBdSzVfYYh5l2pdiui/dmc9ql5Pl4pzlavHB8J7pzcBrXM1m9nSEKKxmXdJNalFPWI="

matrix:
  include:
    - php: 5.5
      env:
        - CS_CHECK=true
    - php: 5.5
      env:
        - EVENT_MANAGER_VERSION="^2.6.2"
        - SERVICE_MANAGER_VERSION="^2.7.5"
    - php: 5.6
      env:
        - TEST_COVERAGE=true
        - DEPLOY_DOCS="$(if [[ $TRAVIS_BRANCH == 'master' && $TRAVIS_PULL_REQUEST == 'false' ]]; then echo -n 'true' ; else echo -n 'false' ; fi)"
        - PATH="$HOME/.local/bin:$PATH"
    - php: 5.6
      env:
        - EVENT_MANAGER_VERSION="^2.6.2"
        - SERVICE_MANAGER_VERSION="^2.7.5"
    - php: 7
    - php: 7
      env:
        - EVENT_MANAGER_VERSION="^2.6.2"
        - SERVICE_MANAGER_VERSION="^2.7.5"
    - php: 7.1
    - php: 7.1
      env:
        - EVENT_MANAGER_VERSION="^2.6.2"
        - SERVICE_MANAGER_VERSION="^2.7.5"
<<<<<<< HEAD
    - php: hhvm 
    - php: hhvm 
=======
    - php: hhvm
    - php: hhvm
>>>>>>> 6022043f
      env:
        - EVENT_MANAGER_VERSION="^2.6.2"
        - SERVICE_MANAGER_VERSION="^2.7.5"
  allow_failures:
    - php: hhvm

before_install:
  - if [[ $TEST_COVERAGE != 'true' ]]; then phpenv config-rm xdebug.ini || return 0 ; fi
  - composer self-update
  - if [[ $TEST_COVERAGE == 'true' ]]; then composer require --dev --no-update satooshi/php-coveralls ; fi
  - composer require --no-update "zendframework/zend-eventmanager:$EVENT_MANAGER_VERSION"
  - composer require --dev --no-update "zendframework/zend-servicemanager:$SERVICE_MANAGER_VERSION"

install:
  - travis_retry composer install --no-interaction --ignore-platform-reqs

script:
  - if [[ $TEST_COVERAGE == 'true' ]]; then composer test-coverage ; else composer test ; fi
  - if [[ $CS_CHECK == 'true' ]]; then composer cs-check ; fi
  - if [[ $DEPLOY_DOCS == "true" && "$TRAVIS_TEST_RESULT" == "0" ]]; then travis_retry curl -sSL https://raw.githubusercontent.com/zendframework/zf-mkdoc-theme/master/theme-installer.sh | bash ; fi

after_success:
  - if [[ $DEPLOY_DOCS == "true" ]]; then echo "Preparing to build and deploy documentation" ; ./zf-mkdoc-theme/deploy.sh ; echo "Completed deploying documentation" ; fi

after_script:
<<<<<<< HEAD
  - if [[ $TEST_COVERAGE == 'true' ]]; then composer upload-coverage ; fi
=======
  - if [[ $TEST_COVERAGE == 'true' ]]; then composer upload-coverage ; fi

notifications:
  email: false
  irc:
    channels:
      - "irc.freenode.org#zftalk.dev"
    on_success: change
    on_failure: always
  slack:
    rooms:
      - secure: "FAFyl1egzrcsOB+9cDBWivXdbFzMfE6kN97vLQme4g935bAD+Mgt/PXQoKtAvVm2Sq0kxdXTzXulBfmYh+S+qK4LJbAWF5nsl/QEqdHIsQjvujbuHcvqOVljkHQhvHT9JLZicxQgEfux9Mi+OFkiylakpTro4XtFvT86xGbW8AMeHyLUH1bTGNHvY4og2UJD1LLUdEZQPoxKXxUV0/rC4KK2woaEMTgbhwRoglLv68n5nHHd9s2pSK8p74MIbRF5DpFVtKpHJmruoNgCwSmrtNlKMtrqMPhzNEbvc1IV2id09itaN2+QojSR3yUoUANQ9zORDAIy4BdlIyD+5T4emn+0ONMg9JQVnozOluxWqHZ4VfyCQfBbAA2B1zpdKKzhT1ZAOLWi2aSRw04gknTtM+fnpNOAbMBF9kx2Y4B2U1vMaUdPR92wsVzjuHg9hRpAeBgfrzPfq47cGi0kfVXkO+c/hrLu6AZbtdE6f6OMh7uwNIvs8TqnoDiPLGgutMrl6Ww0znDsL6rtOrzId2FeuzZ7O8LUVtcR6P/NDqRE6TJy/g1c2q1xXni7w/l0SYs+jjtwFvZ++ksQywkNb9C+iZ6xZKxqKDzn3GlpgOg/1oHECd6n4AmssOwWhFDGNrLPiYGhD8z4oYJgLYU36UoUk7TM6jXy/2ASUnGAaY9iqWA="
    on_success: change
    on_failure: always
>>>>>>> 6022043f
<|MERGE_RESOLUTION|>--- conflicted
+++ resolved
@@ -51,13 +51,8 @@
       env:
         - EVENT_MANAGER_VERSION="^2.6.2"
         - SERVICE_MANAGER_VERSION="^2.7.5"
-<<<<<<< HEAD
-    - php: hhvm 
-    - php: hhvm 
-=======
     - php: hhvm
     - php: hhvm
->>>>>>> 6022043f
       env:
         - EVENT_MANAGER_VERSION="^2.6.2"
         - SERVICE_MANAGER_VERSION="^2.7.5"
@@ -83,9 +78,6 @@
   - if [[ $DEPLOY_DOCS == "true" ]]; then echo "Preparing to build and deploy documentation" ; ./zf-mkdoc-theme/deploy.sh ; echo "Completed deploying documentation" ; fi
 
 after_script:
-<<<<<<< HEAD
-  - if [[ $TEST_COVERAGE == 'true' ]]; then composer upload-coverage ; fi
-=======
   - if [[ $TEST_COVERAGE == 'true' ]]; then composer upload-coverage ; fi
 
 notifications:
@@ -99,5 +91,4 @@
     rooms:
       - secure: "FAFyl1egzrcsOB+9cDBWivXdbFzMfE6kN97vLQme4g935bAD+Mgt/PXQoKtAvVm2Sq0kxdXTzXulBfmYh+S+qK4LJbAWF5nsl/QEqdHIsQjvujbuHcvqOVljkHQhvHT9JLZicxQgEfux9Mi+OFkiylakpTro4XtFvT86xGbW8AMeHyLUH1bTGNHvY4og2UJD1LLUdEZQPoxKXxUV0/rC4KK2woaEMTgbhwRoglLv68n5nHHd9s2pSK8p74MIbRF5DpFVtKpHJmruoNgCwSmrtNlKMtrqMPhzNEbvc1IV2id09itaN2+QojSR3yUoUANQ9zORDAIy4BdlIyD+5T4emn+0ONMg9JQVnozOluxWqHZ4VfyCQfBbAA2B1zpdKKzhT1ZAOLWi2aSRw04gknTtM+fnpNOAbMBF9kx2Y4B2U1vMaUdPR92wsVzjuHg9hRpAeBgfrzPfq47cGi0kfVXkO+c/hrLu6AZbtdE6f6OMh7uwNIvs8TqnoDiPLGgutMrl6Ww0znDsL6rtOrzId2FeuzZ7O8LUVtcR6P/NDqRE6TJy/g1c2q1xXni7w/l0SYs+jjtwFvZ++ksQywkNb9C+iZ6xZKxqKDzn3GlpgOg/1oHECd6n4AmssOwWhFDGNrLPiYGhD8z4oYJgLYU36UoUk7TM6jXy/2ASUnGAaY9iqWA="
     on_success: change
-    on_failure: always
->>>>>>> 6022043f
+    on_failure: always