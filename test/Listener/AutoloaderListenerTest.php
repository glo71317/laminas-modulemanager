<?php
/**
 * Zend Framework (http://framework.zend.com/)
 *
 * @link      http://github.com/zendframework/zf2 for the canonical source repository
 * @copyright Copyright (c) 2005-2015 Zend Technologies USA Inc. (http://www.zend.com)
 * @license   http://framework.zend.com/license/new-bsd New BSD License
 */

namespace ZendTest\ModuleManager\Listener;

use Zend\ModuleManager\Listener\AutoloaderListener;
use Zend\ModuleManager\Listener\ModuleResolverListener;
use Zend\ModuleManager\ModuleManager;
use Zend\ModuleManager\ModuleEvent;

<<<<<<< HEAD
class AutoloaderListenerTest extends AbstractListenerTestCase
=======
/**
 * @covers Zend\ModuleManager\Listener\AbstractListener
 * @covers Zend\ModuleManager\Listener\AutoloaderListener
 */
class AutoloaderListenerTest extends TestCase
>>>>>>> bbcca700
{
    /**
     * @var ModuleManager
     */
    protected $moduleManager;

    public function setUp()
    {
        $this->moduleManager = new ModuleManager([]);
        $this->moduleManager->getEventManager()->attach(ModuleEvent::EVENT_LOAD_MODULE_RESOLVE, new ModuleResolverListener, 1000);
        $this->moduleManager->getEventManager()->attach(ModuleEvent::EVENT_LOAD_MODULE, new AutoloaderListener, 2000);
    }

    public function testAutoloadersRegisteredByAutoloaderListener()
    {
        $moduleManager = $this->moduleManager;
        $moduleManager->setModules(['ListenerTestModule']);
        $moduleManager->loadModules();
        $modules = $moduleManager->getLoadedModules();
        $this->assertTrue($modules['ListenerTestModule']->getAutoloaderConfigCalled);
        $this->assertTrue(class_exists('Foo\Bar'));
    }

    public function testAutoloadersRegisteredIfModuleDoesNotInheritAutoloaderProviderInterfaceButDefinesGetAutoloaderConfigMethod()
    {
        $moduleManager = $this->moduleManager;
        $moduleManager->setModules(['NotAutoloaderModule']);
        $moduleManager->loadModules();
        $modules = $moduleManager->getLoadedModules();
        $this->assertTrue($modules['NotAutoloaderModule']->getAutoloaderConfigCalled);
        $this->assertTrue(class_exists('Foo\Bar'));
    }
}<|MERGE_RESOLUTION|>--- conflicted
+++ resolved
@@ -14,15 +14,11 @@
 use Zend\ModuleManager\ModuleManager;
 use Zend\ModuleManager\ModuleEvent;
 
-<<<<<<< HEAD
-class AutoloaderListenerTest extends AbstractListenerTestCase
-=======
 /**
  * @covers Zend\ModuleManager\Listener\AbstractListener
  * @covers Zend\ModuleManager\Listener\AutoloaderListener
  */
-class AutoloaderListenerTest extends TestCase
->>>>>>> bbcca700
+class AutoloaderListenerTest extends AbstractListenerTestCase
 {
     /**
      * @var ModuleManager
