<?php
/**
 * Zend Framework (http://framework.zend.com/)
 *
 * @link      http://github.com/zendframework/zf2 for the canonical source repository
 * @copyright Copyright (c) 2005-2015 Zend Technologies USA Inc. (http://www.zend.com)
 * @license   http://framework.zend.com/license/new-bsd New BSD License
 */

namespace ZendTest\ModuleManager\Listener;

use Zend\EventManager\EventManager;
use Zend\EventManager\SharedEventManager;
use Zend\ModuleManager\Listener\ModuleResolverListener;
use Zend\ModuleManager\Listener\OnBootstrapListener;
use Zend\ModuleManager\ModuleManager;
use Zend\ModuleManager\ModuleEvent;
use Zend\Mvc\Application;
use ZendTest\ModuleManager\TestAsset\MockApplication;

<<<<<<< HEAD
class OnBootstrapListenerTest extends AbstractListenerTestCase
=======
/**
 * @covers Zend\ModuleManager\Listener\AbstractListener
 * @covers Zend\ModuleManager\Listener\OnBootstrapListener
 */
class OnBootstrapListenerTest extends TestCase
>>>>>>> bbcca700
{
    /**
     * @var Application
     */
    protected $application;

    /**
     * @var ModuleManager
     */
    protected $moduleManager;

    public function setUp()
    {
        $sharedEvents = new SharedEventManager();
        $this->moduleManager = new ModuleManager([]);
        $this->moduleManager->getEventManager()->setSharedManager($sharedEvents);
        $this->moduleManager->getEventManager()->attach(ModuleEvent::EVENT_LOAD_MODULE_RESOLVE, new ModuleResolverListener, 1000);
        $this->moduleManager->getEventManager()->attach(ModuleEvent::EVENT_LOAD_MODULE, new OnBootstrapListener, 1000);

        $this->application = new MockApplication;
        $events            = new EventManager(['Zend\Mvc\Application', 'ZendTest\Module\TestAsset\MockApplication', 'application']);
        $events->setSharedManager($sharedEvents);
        $this->application->setEventManager($events);
    }

    public function testOnBootstrapMethodCalledByOnBootstrapListener()
    {
        $moduleManager = $this->moduleManager;
        $moduleManager->setModules(['ListenerTestModule']);
        $moduleManager->loadModules();
        $this->application->bootstrap();
        $modules = $moduleManager->getLoadedModules();
        $this->assertTrue($modules['ListenerTestModule']->onBootstrapCalled);
    }
}<|MERGE_RESOLUTION|>--- conflicted
+++ resolved
@@ -18,15 +18,11 @@
 use Zend\Mvc\Application;
 use ZendTest\ModuleManager\TestAsset\MockApplication;
 
-<<<<<<< HEAD
-class OnBootstrapListenerTest extends AbstractListenerTestCase
-=======
 /**
  * @covers Zend\ModuleManager\Listener\AbstractListener
  * @covers Zend\ModuleManager\Listener\OnBootstrapListener
  */
-class OnBootstrapListenerTest extends TestCase
->>>>>>> bbcca700
+class OnBootstrapListenerTest extends AbstractListenerTestCase
 {
     /**
      * @var Application
